import folium
import matplotlib
import matplotlib.pyplot as plt
import pandas as pd
import seaborn as sns

import hiveline.vc.vc_extract as vc_extract
from hiveline.mongo.db import get_database
<<<<<<< HEAD
from hiveline.results.modal_shares import Params
=======
import hiveline.vc.vc_extract as vc_extract
>>>>>>> 1365e3ef


class CongestionOptions:
    """
    Options for the congestion analysis.
    """
    max_motorcycle_slowdown = 0.7


def find_results_with_osm_nodes(db, sim_id):
    """
    Find all results that have OSM nodes in their legs
    :param db: the database
    :param sim_id: the simulation id
    :return: a cursor to the results
    """
    route_results = db["route-results"]

    results = route_results.find({
        "sim-id": sim_id,
        "options": {
            "$elemMatch": {
                "itineraries": {
                    "$elemMatch": {
                        "legs": {
                            "$elemMatch": {
                                "osm_nodes": {
                                    "$exists": True
                                }
                            }
                        }
                    }
                }
            }
        }
    })

    return results


def find_all_journeys(db, sim_id):
    """
    Find all route results for a simulation
    :param db: the database
    :param sim_id: the simulation id
    :return: a cursor to the results
    """
    route_results = db["route-results"]

    results = route_results.find({
        "sim-id": sim_id
    })

    return results


def find_matching_route_options(db, sim_id, journeys):
    """
    Find the corresponding route options for the given journeys
    :param db: the database
    :param sim_id: the simulation id
    :param journeys: the journeys
    :return: the route options (same order as journeys)
    """
    route_options = db["route-options"]

    route_options = list(route_options.find({"sim-id": sim_id}))

    route_options = {option["vc-id"]: option for option in route_options}

    return [route_options[journey["vc-id"]] for journey in journeys]


def get_car_routes(journeys, mask=None):
    """
    Get all car routes from a set of journeys. Car routes are lists of OSM nodes.
    :param journeys: the journeys
    :param mask: (optional) a mask to filter out journeys
    :return: a list of objects with the following fields:
        - vc-id: the virtual commuter id
        - option-id: the route option id
        - routes: a list of car routes
        - weight: the weight of the route option
    """
    vc_routes = []

    has_mask = mask is not None

    for i in range(len(journeys)):
        result = journeys[i]

        if has_mask and not mask[i]:
            continue

        for option in result["options"]:
            if option is None:
                continue

            found_car_route = False

            for itinerary in option["itineraries"]:
                iti_routes = []

                for leg in itinerary["legs"]:
                    if "osm_nodes" in leg:
                        iti_routes.append(leg["osm_nodes"])

                if len(iti_routes) == 0:
                    continue

                vc_routes.append({
                    "vc-id": result["vc-id"],
                    "option-id": option["route-option-id"],
                    "routes": iti_routes,
                    "weight": 1,
                })

                found_car_route = True
                break

            if found_car_route:
                break

    return vc_routes


def get_usage_set(journeys, mask=None, vehicles_per_journey=1.0):
    """
    Get the usage set of a set of journeys. The usage set is a dictionary of edges and their usage.
    :param journeys: a list of journeys
    :param mask: (optional) a mask to filter out journeys
    :param vehicles_per_journey: the number of vehicles per journey
    :return: a dictionary of edges and their usage. keys are tuples of OSM nodes, values are floats.
    """
    car_routes = get_car_routes(journeys, mask)

    total_weight = sum([vc["weight"] for vc in car_routes])

    total_num_vehicles = len(car_routes) * vehicles_per_journey

    weight_factor = total_num_vehicles / total_weight if total_weight > 0 else 0

    usage_set = {}

    for vc in car_routes:
        routes = vc["routes"]
        weight = vc["weight"]

        for route in routes:
            for (origin, destination) in zip(route[:-1], route[1:]):
                key = (origin, destination)
                if origin > destination:
                    key = (destination, origin)

                if key not in usage_set:
                    usage_set[key] = 0
                usage_set[key] += weight * weight_factor

    return usage_set


def get_edges(db, sim_id, journeys):
    """
    Get the edges for the given simulation id.
    :param db: the database
    :param sim_id: the simulation id
    :param journeys: the journeys to consider
    :return: a dictionary of edges and their metadata. keys are tuples of OSM nodes, values are dictionaries.
    """
    usage_set = get_usage_set(journeys, mask=None, vehicles_per_journey=0)

    sim = db["simulations"].find_one({"sim-id": sim_id})

    pivot_time = sim["pivot-date"]
    pivot_time.replace(tzinfo=None)
    date_str = pivot_time.isoformat()

    edges_to_download = []

    for (origin, destination), _ in usage_set.items():
        edges_to_download.append((origin, destination, date_str))

    # split into chunks of 1000
    chunks = [edges_to_download[x:x + 1000] for x in range(0, len(edges_to_download), 1000)]

    edges = {}
    edge_coll = db["street-edge-data"]

    for chunk in chunks:
        edge_ids = [str(origin) + "-" + str(destination) + "-" + date_str for (origin, destination, date_str) in chunk]

        result = list(edge_coll.find({"edge-id": {"$in": edge_ids}}))

        edge_id_set = {edge["edge-id"]: edge for edge in result}

        edge_key_set = {(chunk[i][0], chunk[i][1]): edge_id_set[edge_ids[i]] for i in range(len(chunk))}

        edges.update(edge_key_set)

    return edges


def get_nodes(db, sim_id, edges):
    """
    Get the nodes for the given simulation id.
    :param db: the database
    :param sim_id: the simulation id
    :param journeys: the journeys to consider
    :return: a dictionary of nodes and their metadata. keys are OSM node ids, values are dictionaries.
    """
    sim = db["simulations"].find_one({"sim-id": sim_id})

    pivot_time = sim["pivot-date"]
    pivot_time.replace(tzinfo=None)
    date_str = pivot_time.isoformat()

    node_set = set()

    for (origin, destination) in edges.keys():
        node_set.add(origin)
        node_set.add(destination)

    node_list = list(node_set)

    print("Downloading {} nodes".format(len(node_list)))

    chunks = [node_list[x:x + 1000] for x in range(0, len(node_list), 1000)]

    nodes = {}

    node_coll = db["street-node-data"]

    for chunk in chunks:
        node_ids = [str(node) + "-" + date_str for node in chunk]

        result = list(node_coll.find({"node-id": {"$in": node_ids}}))

        node_id_set = {node["node-id"]: node for node in result}

        node_key_set = {chunk[i]: node_id_set[node_ids[i]] for i in range(len(chunk))}

        nodes.update(node_key_set)

    print("Downloaded {} nodes".format(len(nodes)))

    return nodes


def get_congestion_set(journeys, edges, mask=None, vehicles_per_journey=1.0):
    """
    Get the congestion set for the given simulation id.
    :param journeys: the journeys to consider
    :param edges: metadata about the edges
    :param mask: the mask to apply to the journeys. If None, all journeys are considered
    :param vehicles_per_journey: how many vehicles each journey represents
    :return: a dictionary of edges and their congestion. keys are tuples of OSM nodes, values are floats.
    The values are between 0 and 1 and represent the speed factor to apply to the edge.
    """
    usage_set = get_usage_set(journeys, mask, vehicles_per_journey)

    congestion_set = {}

    for (origin, destination), vehicle_count_per_minute in usage_set.items():
        if origin > destination:
            raise ValueError("Origin is greater than destination")

        edge = edges[(origin, destination)]["edge"]

        lanes = 2

        if "lanes" in edge:
            lanes_str = edge["lanes"]

            if type(lanes_str) is list:
                lanes_str = lanes_str[0]

            try:
                lanes = int(lanes_str)
            except ValueError or TypeError as e:
                print(e)
                pass

            if lanes == 0:
                lanes = 2

        total_road_capacity = lanes
        road_usage = vehicle_count_per_minute / total_road_capacity
        if road_usage == 0:
            road_usage = 1

        speed_factor = 1 / road_usage

        if speed_factor > 1:
            speed_factor = 1

        congestion_set[(origin, destination)] = speed_factor

    return congestion_set


def get_leg_delay(leg, traveller, edges, congestion_set, options=None):
    """
    Get the delay for a leg.
    :param leg: the leg
    :param traveller: the traveller that uses the leg
    :param edges: the set of edges
    :param congestion_set: the congestion set (from get_congestion_set)
    :param options: congestion options
    :return: the delay in seconds
    """
    if options is None:
        options = CongestionOptions()

    has_moto = vc_extract.has_motorcycle(traveller)

    osm_nodes = leg["osm_nodes"]

    edge_keys = [
        (osm_nodes[i], osm_nodes[i + 1]) if osm_nodes[i] < osm_nodes[i + 1] else (osm_nodes[i + 1], osm_nodes[i]) for i
        in range(len(osm_nodes) - 1)]

    for (origin, destination) in edge_keys:
        if origin > destination:
            raise ValueError("Origin is greater than destination")

    edges = [edges[key] for key in edge_keys]

    # if a key is not in congestion_set, no active car visited that edge, so speed factor is 1
    speed_factors = [congestion_set[key] if key in congestion_set else 1 for key in edge_keys]

    # total speed factor is the weighted average of speed factors for each edge (weighted by edge length)
    total_length = sum([edge["edge"]["length"] for edge in edges])
    total_speed_factor = sum([speed_factor * edge["edge"]["length"] for (speed_factor, edge) in
                              zip(speed_factors, edges)]) / total_length

    if has_moto and total_speed_factor > options.max_motorcycle_slowdown:
        total_speed_factor = options.max_motorcycle_slowdown

    planned_duration = leg["endTime"] - leg["startTime"]

    actual_duration = planned_duration / total_speed_factor

    return actual_duration - planned_duration


def get_delay_set_from_congestion(congestion_set, journeys, route_options, edges, options=None):
    """
    Get the delay set for the given congestion set.
    :param congestion_set: The congestion set to use
    :param journeys: The journeys to consider
    :param route_options: The corresponding route options (must be in the same order as the journeys)
    :param edges: Metadata about the edges (street-edge-data)
    :param options: Congestion options
    :return: A dictionary mapping route-option-ids to the delay for that route option
    """
    if options is None:
        options = CongestionOptions()

    congestion_delays = {}

    for (result, route_option) in zip(journeys, route_options):
        traveller = route_option["traveller"]

        for option in result["options"]:
            if option is None:
                continue

            found_car_route = False

            for (index, itinerary) in enumerate(option["itineraries"]):
                itinerary_delay = 0

                for leg in itinerary["legs"]:
                    if "osm_nodes" not in leg:
                        continue
                    found_car_route = True

                    leg_delay = get_leg_delay(leg, traveller, edges, congestion_set, options)
                    itinerary_delay += leg_delay

                if not found_car_route:
                    continue

                congestion_key = option["route-option-id"]
                congestion_delays[congestion_key] = itinerary_delay

                break
            if found_car_route:
                break

    return congestion_delays


def get_delay_set(journeys, route_options, edges, mask=None, vehicles_per_journey=1.0, options=None):
    """
    Get the delay set for the given journeys
    :param journeys: The journeys to consider
    :param route_options: The corresponding route options (must be in the same order as the journeys)
    :param edges: Metadata about the edges (street-edge-data)
    :param mask: The mask to apply to the journeys. If None, all journeys are considered
    :param vehicles_per_journey: How many vehicles each journey represents
    :param options: Congestion options
    :return: A dictionary mapping route-option-ids to the delay for that route option
    """
    if options is None:
        options = CongestionOptions()

    congestion_set = get_congestion_set(journeys, edges, mask, vehicles_per_journey)
    return get_delay_set_from_congestion(congestion_set, journeys, route_options, edges, options)


def plot_delays_for_factors(sim_id, vehicle_factors, total_citizens=1000.0):
    """
    Plot the delay for different vehicle factors.
    :param sim_id: the simulation id
    :param vehicle_factors: the vehicle factors to consider
    :param total_citizens: the total number of citizens in the simulation
    :return:
    """
    db = get_database()

    # count route-results
    num_results = db["route-results"].count_documents({"sim-id": sim_id})

    vehicles_per_journey = total_citizens / num_results
    print(f"Vehicles per journey: {vehicles_per_journey}")

    vehicle_factors = [vehicles_per_journey * factor for factor in vehicle_factors]

    journeys = list(find_results_with_osm_nodes(db, sim_id))
    route_options = find_matching_route_options(db, sim_id, journeys)
    edges = get_edges(db, sim_id, journeys)

    for vehicles_per_journey in vehicle_factors:
        delay_set = get_delay_set(journeys, route_options, edges, mask=None, vehicles_per_journey=vehicles_per_journey)
        print(f"Congestion set for {vehicles_per_journey} vehicles per journey")

        # plot distribution of values in delay_set

        # convert congestion_set to pandas dataframe
        df = pd.DataFrame.from_dict(delay_set, orient='index')

        # plot distribution of values in congestion_set
        sns.displot(df)
        plt.title(f"Congestion set for {vehicles_per_journey} vehicles per journey")
        plt.show()


# def run_congestion_simulation(db, sim_id, params: Params):
#     """
#     Run the decision algorithm with congestion simulation
#     :param db: the database
#     :param sim_id: the simulation id
#     :param params: the simulation parameters
#     :return: a dict with the results and sturctures used
#     - modal_share: the modal share if the last iteration
#     - congestion_set: the congestion set of the last iteration
#     - iterations: the number of iterations
#     - journeys: the journeys analyzed
#     - edges: the edges used by the journeys
#     - mask: the mask of journeys that use a car in the last iteration
#     """
#     # count route-results
#     num_results = db["route-results"].count_documents({"sim-id": sim_id})
#
#     vehicles_per_journey = params.vehicle_factor * params.num_citizens / num_results
#     print(f"Vehicles per journey: {vehicles_per_journey}")
#
#     journeys = list(congestion.find_all_journeys(db, sim_id))
#     route_options = congestion.find_matching_route_options(db, sim_id, journeys)
#     edges = congestion.get_edges(db, sim_id, journeys)
#
#     # start off with half of the vcs on the road
#
#     mask = [random.random() < params.vcs_car_usage_start for _ in range(len(journeys))]
#     last_modal_share = None
#     last_congestion_set = None
#
#     i = -1
#
#     while True:
#         i += 1
#
#         congestion_set = get_congestion_set(journeys, edges, mask, vehicles_per_journey)
#         delay_set = get_delay_set_from_congestion(congestion_set, journeys, route_options, edges,
#                                                   params.congestion_options)
#
#         stats, next_mask = get_stats_from_route_options(route_options, mask, delay_set)
#
#         modal_share = get_transit_modal_share(stats)
#
#         print(f"Iteration {i} - transit modal share: {modal_share * 100}%")
#
#         if last_modal_share is None:
#             last_modal_share = modal_share
#             continue
#
#         diff = abs(modal_share - last_modal_share)
#
#         last_modal_share = modal_share
#         last_congestion_set = congestion_set
#
#         if diff < 0.001 or i > 100:
#             break
#
#         # update mask
#         for j in range(len(mask)):
#             if random.random() < params.mix_factor:
#                 mask[j] = next_mask[j]
#
#     return {
#         "modal_share": modal_share,
#         "congestion_set": last_congestion_set,
#         "iterations": i,
#         "journeys": journeys,
#         "edges": edges,
#         "mask": mask
#     }


def plot_congestion_for_set(f_map, congestion_set, nodes):
    # Define a color scale
    # linear = cm.LinearColormap(colors=plt.cm.inferno.colors, index=[0, 1], vmin=0, vmax=1)

    inferno = plt.cm.get_cmap('inferno')

    for (origin, destination), speed_factor in congestion_set.items():
        origin_node = nodes[origin]["node"]
        destination_node = nodes[destination]["node"]

        origin_point = (origin_node["y"], origin_node["x"])
        destination_point = (destination_node["y"], destination_node["x"])

        col = inferno(1 - speed_factor)
        col_hex = matplotlib.colors.rgb2hex(col)
        folium.PolyLine([origin_point, destination_point], color=col_hex,
                        opacity=1 - speed_factor).add_to(f_map)

    return f_map


def plot_congestion_for_sim(f_map, sim_id, params=None):
    db = get_database()

    if params is None:
        params = Params()

    params.vehicle_factor = 0.001  # high vehicle factor to see congestion

    db = get_database()

    num_results = db["route-results"].count_documents({"sim-id": sim_id})

    vehicles_per_journey = params.vehicle_factor * params.num_citizens / num_results
    print(f"Vehicles per journey: {vehicles_per_journey}")

    journeys = list(find_all_journeys(db, sim_id))
    route_options = find_matching_route_options(db, sim_id, journeys)

    mask = [vc_extract.would_use_motorized_vehicle(route_option["traveller"]) for route_option in route_options]

    edges = get_edges(db, sim_id, journeys)

    congestion_set = get_congestion_set(journeys, edges, mask, vehicles_per_journey)
    # data = run_congestion_simulation(db, sim_id, params)

    nodes = get_nodes(db, sim_id, edges)

    return plot_congestion_for_set(f_map, congestion_set, nodes)


if __name__ == "__main__":
    num_citizens = 2000000
    plot_delays_for_factors("735a3098-8a19-4252-9ca8-9372891e90b3", [0.0001, 0.001, 0.01], total_citizens=num_citizens)<|MERGE_RESOLUTION|>--- conflicted
+++ resolved
@@ -1,16 +1,10 @@
-import folium
-import matplotlib
 import matplotlib.pyplot as plt
 import pandas as pd
 import seaborn as sns
 
 import hiveline.vc.vc_extract as vc_extract
 from hiveline.mongo.db import get_database
-<<<<<<< HEAD
 from hiveline.results.modal_shares import Params
-=======
-import hiveline.vc.vc_extract as vc_extract
->>>>>>> 1365e3ef
 
 
 class CongestionOptions:
@@ -459,129 +453,6 @@
         plt.show()
 
 
-# def run_congestion_simulation(db, sim_id, params: Params):
-#     """
-#     Run the decision algorithm with congestion simulation
-#     :param db: the database
-#     :param sim_id: the simulation id
-#     :param params: the simulation parameters
-#     :return: a dict with the results and sturctures used
-#     - modal_share: the modal share if the last iteration
-#     - congestion_set: the congestion set of the last iteration
-#     - iterations: the number of iterations
-#     - journeys: the journeys analyzed
-#     - edges: the edges used by the journeys
-#     - mask: the mask of journeys that use a car in the last iteration
-#     """
-#     # count route-results
-#     num_results = db["route-results"].count_documents({"sim-id": sim_id})
-#
-#     vehicles_per_journey = params.vehicle_factor * params.num_citizens / num_results
-#     print(f"Vehicles per journey: {vehicles_per_journey}")
-#
-#     journeys = list(congestion.find_all_journeys(db, sim_id))
-#     route_options = congestion.find_matching_route_options(db, sim_id, journeys)
-#     edges = congestion.get_edges(db, sim_id, journeys)
-#
-#     # start off with half of the vcs on the road
-#
-#     mask = [random.random() < params.vcs_car_usage_start for _ in range(len(journeys))]
-#     last_modal_share = None
-#     last_congestion_set = None
-#
-#     i = -1
-#
-#     while True:
-#         i += 1
-#
-#         congestion_set = get_congestion_set(journeys, edges, mask, vehicles_per_journey)
-#         delay_set = get_delay_set_from_congestion(congestion_set, journeys, route_options, edges,
-#                                                   params.congestion_options)
-#
-#         stats, next_mask = get_stats_from_route_options(route_options, mask, delay_set)
-#
-#         modal_share = get_transit_modal_share(stats)
-#
-#         print(f"Iteration {i} - transit modal share: {modal_share * 100}%")
-#
-#         if last_modal_share is None:
-#             last_modal_share = modal_share
-#             continue
-#
-#         diff = abs(modal_share - last_modal_share)
-#
-#         last_modal_share = modal_share
-#         last_congestion_set = congestion_set
-#
-#         if diff < 0.001 or i > 100:
-#             break
-#
-#         # update mask
-#         for j in range(len(mask)):
-#             if random.random() < params.mix_factor:
-#                 mask[j] = next_mask[j]
-#
-#     return {
-#         "modal_share": modal_share,
-#         "congestion_set": last_congestion_set,
-#         "iterations": i,
-#         "journeys": journeys,
-#         "edges": edges,
-#         "mask": mask
-#     }
-
-
-def plot_congestion_for_set(f_map, congestion_set, nodes):
-    # Define a color scale
-    # linear = cm.LinearColormap(colors=plt.cm.inferno.colors, index=[0, 1], vmin=0, vmax=1)
-
-    inferno = plt.cm.get_cmap('inferno')
-
-    for (origin, destination), speed_factor in congestion_set.items():
-        origin_node = nodes[origin]["node"]
-        destination_node = nodes[destination]["node"]
-
-        origin_point = (origin_node["y"], origin_node["x"])
-        destination_point = (destination_node["y"], destination_node["x"])
-
-        col = inferno(1 - speed_factor)
-        col_hex = matplotlib.colors.rgb2hex(col)
-        folium.PolyLine([origin_point, destination_point], color=col_hex,
-                        opacity=1 - speed_factor).add_to(f_map)
-
-    return f_map
-
-
-def plot_congestion_for_sim(f_map, sim_id, params=None):
-    db = get_database()
-
-    if params is None:
-        params = Params()
-
-    params.vehicle_factor = 0.001  # high vehicle factor to see congestion
-
-    db = get_database()
-
-    num_results = db["route-results"].count_documents({"sim-id": sim_id})
-
-    vehicles_per_journey = params.vehicle_factor * params.num_citizens / num_results
-    print(f"Vehicles per journey: {vehicles_per_journey}")
-
-    journeys = list(find_all_journeys(db, sim_id))
-    route_options = find_matching_route_options(db, sim_id, journeys)
-
-    mask = [vc_extract.would_use_motorized_vehicle(route_option["traveller"]) for route_option in route_options]
-
-    edges = get_edges(db, sim_id, journeys)
-
-    congestion_set = get_congestion_set(journeys, edges, mask, vehicles_per_journey)
-    # data = run_congestion_simulation(db, sim_id, params)
-
-    nodes = get_nodes(db, sim_id, edges)
-
-    return plot_congestion_for_set(f_map, congestion_set, nodes)
-
-
 if __name__ == "__main__":
     num_citizens = 2000000
     plot_delays_for_factors("735a3098-8a19-4252-9ca8-9372891e90b3", [0.0001, 0.001, 0.01], total_citizens=num_citizens)